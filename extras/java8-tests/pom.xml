--- conflicted
+++ resolved
@@ -20,11 +20,7 @@
   <parent>
     <groupId>org.apache.spark</groupId>
     <artifactId>spark-parent</artifactId>
-<<<<<<< HEAD
-    <version>1.0.0</version>
-=======
-    <version>1.0.2-SNAPSHOT</version>
->>>>>>> 480669f2
+    <version>1.0.3</version>
     <relativePath>../../pom.xml</relativePath>
   </parent>
 
