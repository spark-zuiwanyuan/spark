--- conflicted
+++ resolved
@@ -622,13 +622,8 @@
     name := "spark-streaming-kafka",
     previousArtifact := sparkPreviousArtifact("spark-streaming-kafka"),
     libraryDependencies ++= Seq(
-<<<<<<< HEAD
-      "com.github.sgroschupf"    % "zkclient"   % "0.1"          excludeAll(excludeNetty),
+      "com.github.sgroschupf"    % "zkclient"   % "0.1",
       "org.apache.kafka"        %% "kafka"      % "0.8.1"
-=======
-      "com.github.sgroschupf"    % "zkclient"   % "0.1",
-      "org.apache.kafka"        %% "kafka"      % "0.8.0"
->>>>>>> a5662162
         exclude("com.sun.jdmk", "jmxtools")
         exclude("com.sun.jmx", "jmxri")
         exclude("net.sf.jopt-simple", "jopt-simple")
