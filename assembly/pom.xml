--- conflicted
+++ resolved
@@ -76,7 +76,6 @@
       <artifactId>spark-sql_${scala.binary.version}</artifactId>
       <version>${project.version}</version>
     </dependency>
-<<<<<<< HEAD
     <dependency>
       <groupId>org.apache.spark</groupId>
       <artifactId>spark-hive_${scala.binary.version}</artifactId>
@@ -102,8 +101,6 @@
        <artifactId>spark-nosql-hbase_${scala.binary.version}</artifactId>
        <version>${project.version}</version>
     </dependency>
-=======
->>>>>>> a5662162
   </dependencies>
 
   <build>
