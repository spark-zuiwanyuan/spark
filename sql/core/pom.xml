--- conflicted
+++ resolved
@@ -17,22 +17,11 @@
   -->
 
 <project xmlns="http://maven.apache.org/POM/4.0.0" xmlns:xsi="http://www.w3.org/2001/XMLSchema-instance" xsi:schemaLocation="http://maven.apache.org/POM/4.0.0 http://maven.apache.org/xsd/maven-4.0.0.xsd">
-<<<<<<< HEAD
-    <modelVersion>4.0.0</modelVersion>
-    <parent>
-        <groupId>org.apache.spark</groupId>
-        <artifactId>spark-parent</artifactId>
-        <version>1.0.0</version>
-        <relativePath>../../pom.xml</relativePath>
-    </parent>
-
-=======
   <modelVersion>4.0.0</modelVersion>
   <parent>
->>>>>>> 177361c5
     <groupId>org.apache.spark</groupId>
     <artifactId>spark-parent</artifactId>
-    <version>1.0.1-SNAPSHOT</version>
+    <version>1.0.0</version>
     <relativePath>../../pom.xml</relativePath>
   </parent>
 
@@ -42,69 +31,6 @@
   <name>Spark Project SQL</name>
   <url>http://spark.apache.org/</url>
 
-<<<<<<< HEAD
-    <dependencies>
-        <dependency>
-            <groupId>org.apache.spark</groupId>
-            <artifactId>spark-core_${scala.binary.version}</artifactId>
-            <version>${project.version}</version>
-        </dependency>
-        <dependency>
-            <groupId>org.apache.spark</groupId>
-            <artifactId>spark-catalyst_${scala.binary.version}</artifactId>
-            <version>${project.version}</version>
-        </dependency>
-        <dependency>
-            <groupId>com.twitter</groupId>
-            <artifactId>parquet-column</artifactId>
-            <version>${parquet.version}</version>
-        </dependency>
-        <dependency>
-            <groupId>com.twitter</groupId>
-            <artifactId>parquet-hadoop</artifactId>
-            <version>${parquet.version}</version>
-        </dependency>
-        <dependency>
-            <groupId>org.scalatest</groupId>
-            <artifactId>scalatest_${scala.binary.version}</artifactId>
-            <scope>test</scope>
-        </dependency>
-        <dependency>
-            <groupId>org.scalacheck</groupId>
-            <artifactId>scalacheck_${scala.binary.version}</artifactId>
-            <scope>test</scope>
-        </dependency>
-    </dependencies>
-    <build>
-        <outputDirectory>target/scala-${scala.binary.version}/classes</outputDirectory>
-        <testOutputDirectory>target/scala-${scala.binary.version}/test-classes</testOutputDirectory>
-        <plugins>
-            <plugin>
-                <groupId>org.scalatest</groupId>
-                <artifactId>scalatest-maven-plugin</artifactId>
-            </plugin>
-            <plugin>
-        		<groupId>org.apache.maven.plugins</groupId>
-        		<artifactId>maven-jar-plugin</artifactId>
-        		<version>2.2</version>
-        		<executions>
-          			<execution>
-            			<goals>
-              				<goal>test-jar</goal>
-            			</goals>
-          			</execution>
-          			<execution>
-            			<id>test-jar-on-compile</id>
-            			<phase>compile</phase>
-            			<goals>
-              				<goal>test-jar</goal>
-            			</goals>
-          			</execution>
-        		</executions>
-      		</plugin>
-        </plugins>
-    </build>
-=======
   <dependencies>
     <dependency>
       <groupId>org.apache.spark</groupId>
@@ -145,7 +71,25 @@
         <groupId>org.scalatest</groupId>
         <artifactId>scalatest-maven-plugin</artifactId>
       </plugin>
+      <plugin>
+        <groupId>org.apache.maven.plugins</groupId>
+        <artifactId>maven-jar-plugin</artifactId>
+        <version>2.2</version>
+        <executions>
+          <execution>
+            <goals>
+              <goal>test-jar</goal>
+            </goals>
+          </execution>
+          <execution>
+            <id>test-jar-on-compile</id>
+            <phase>compile</phase>
+            <goals>
+              <goal>test-jar</goal>
+            </goals>
+          </execution>
+        </executions>
+      </plugin>
     </plugins>
   </build>
->>>>>>> 177361c5
 </project>