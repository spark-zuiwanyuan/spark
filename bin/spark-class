--- conflicted
+++ resolved
@@ -98,14 +98,8 @@
   fi
 fi
 
-# Set JAVA_OPTS to be able to load native libraries and to set heap size
-<<<<<<< HEAD
-JAVA_OPTS="$OUR_JAVA_OPTS"
-JAVA_OPTS="$JAVA_OPTS -Xms$OUR_JAVA_MEM -Xmx$OUR_JAVA_MEM -XX:PermSize=128m -XX:MaxPermSize=$OUR_JAVA_MEM"
-=======
 JAVA_OPTS="-XX:MaxPermSize=128m $OUR_JAVA_OPTS"
 JAVA_OPTS="$JAVA_OPTS -Xms$OUR_JAVA_MEM -Xmx$OUR_JAVA_MEM"
->>>>>>> a5662162
 # Load extra JAVA_OPTS from conf/java-opts, if it exists
 if [ -e "$FWDIR/conf/java-opts" ] ; then
   JAVA_OPTS="$JAVA_OPTS `cat $FWDIR/conf/java-opts`"
